<<<<<<< HEAD
from typing import Literal
import os
from dotenv import load_dotenv, find_dotenv
=======
from typing import Literal, List
>>>>>>> bbad688e
import streamlit as st
from lib import state
from dotenv import load_dotenv

def init(layout: Literal['centered', 'wide'] = 'centered', query_param_keys: List[str] = [], avoid_anchor_titles: bool = True) -> None:
    """
    Initializes the page with configuration, query parameters, and UI settings.

    Args:
        layout (Literal['centered', 'wide'], optional): The page layout style. Defaults to 'centered'.
        query_param_keys (List[str], optional): List of query parameter keys to manage in the URL. Defaults to [].

    Returns:
        None

    Side Effects:
        - Loads and parses application configuration.
        - Updates and processes query parameters.
        - Configures the Streamlit page (title, icon, layout).
        - Injects custom CSS to hide header anchor links.
        - Displays a toast notification if one is present in the state, then clears it.
    """
    load_dotenv()

    # On each run, make sure that the configuration is loaded
    state.load_config()
    
    # Put the needed query params in the page URL, if available
    state.set_query_params(query_param_keys)

<<<<<<< HEAD
    if 'ENV' not in os.environ:
        os.environ["ENV"] = "local"
    if 'LOGRE_MODE' not in os.environ:
        os.environ["LOGRE_MODE"] = "normal"

    # Error catching to make a global error message
    try:
=======
    # Parse the query params, for the page (like in a link, reload etc)
    state.parse_query_params()
>>>>>>> bbad688e

    # Tab/page infos
    st.set_page_config(page_title='Logre', page_icon='👹', layout=layout)

    # Hide anchor link for titles
    if avoid_anchor_titles:
        st.html("<style>[data-testid='stHeaderActionElements'] {display: none;}</style>")

    # Handle toasts: if a toast is asked, display it, and clear the state, so that it does not appear anymore
    text, icon = state.get_toast()
    if text: 
        st.toast(text, icon=icon if icon else ':material/info:') # By default, icon is "info"
        state.clear_toast()<|MERGE_RESOLUTION|>--- conflicted
+++ resolved
@@ -1,10 +1,4 @@
-<<<<<<< HEAD
-from typing import Literal
-import os
-from dotenv import load_dotenv, find_dotenv
-=======
 from typing import Literal, List
->>>>>>> bbad688e
 import streamlit as st
 from lib import state
 from dotenv import load_dotenv
@@ -35,18 +29,8 @@
     # Put the needed query params in the page URL, if available
     state.set_query_params(query_param_keys)
 
-<<<<<<< HEAD
-    if 'ENV' not in os.environ:
-        os.environ["ENV"] = "local"
-    if 'LOGRE_MODE' not in os.environ:
-        os.environ["LOGRE_MODE"] = "normal"
-
-    # Error catching to make a global error message
-    try:
-=======
     # Parse the query params, for the page (like in a link, reload etc)
     state.parse_query_params()
->>>>>>> bbad688e
 
     # Tab/page infos
     st.set_page_config(page_title='Logre', page_icon='👹', layout=layout)
